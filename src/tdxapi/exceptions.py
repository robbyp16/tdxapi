<<<<<<< HEAD
"""TDxApi exceptions."""
=======
"""TDXAPI Exceptions."""
>>>>>>> c42c1a6f


class ObjectNotFoundException(Exception):
    """Object was not found in remote TDx instance."""



class AssetAttachFailedException(Exception):
    """Attaching asset to ticket failed."""



class NotAuthorizedException(Exception):
    """Current user is not authorized in remote TDx instance."""



class RequestFailedException(Exception):
    """Generic error when sending request to remote TDx instance."""



class NoDefaultAppException(Exception):
    """No app was provided and no default is set."""



class InvalidHTTPMethodException(Exception):
    """Not a supported HTTP Method."""



class NoSuchAttributeException(Exception):
    """The attribute could not be found in the object."""



class PropertyNotSetException(Exception):
    """The property has not been set."""<|MERGE_RESOLUTION|>--- conflicted
+++ resolved
@@ -1,44 +1,33 @@
-<<<<<<< HEAD
-"""TDxApi exceptions."""
-=======
 """TDXAPI Exceptions."""
->>>>>>> c42c1a6f
 
 
 class ObjectNotFoundException(Exception):
     """Object was not found in remote TDx instance."""
 
 
-
 class AssetAttachFailedException(Exception):
     """Attaching asset to ticket failed."""
-
 
 
 class NotAuthorizedException(Exception):
     """Current user is not authorized in remote TDx instance."""
 
 
-
 class RequestFailedException(Exception):
     """Generic error when sending request to remote TDx instance."""
-
 
 
 class NoDefaultAppException(Exception):
     """No app was provided and no default is set."""
 
 
-
 class InvalidHTTPMethodException(Exception):
     """Not a supported HTTP Method."""
-
 
 
 class NoSuchAttributeException(Exception):
     """The attribute could not be found in the object."""
 
 
-
 class PropertyNotSetException(Exception):
     """The property has not been set."""